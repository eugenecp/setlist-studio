using Microsoft.EntityFrameworkCore;
using SetlistStudio.Core.Entities;
using SetlistStudio.Core.Interfaces;
using SetlistStudio.Infrastructure.Data;
using System.Text.Json;
using Microsoft.AspNetCore.Http;
using Microsoft.Extensions.Logging;
using System.Security.Claims;

namespace SetlistStudio.Infrastructure.Services;

/// <summary>
/// Implementation of audit logging service for tracking data changes and security events
/// with HTTP context enhancement for IP address and user agent tracking
/// </summary>
public class AuditLogService : IAuditLogService
{
    private readonly SetlistStudioDbContext _context;
    private readonly IHttpContextAccessor _httpContextAccessor;
    private readonly ILogger<AuditLogService> _logger;

    public AuditLogService(
        SetlistStudioDbContext context,
        IHttpContextAccessor httpContextAccessor,
        ILogger<AuditLogService> logger)
    {
        _context = context;
        _httpContextAccessor = httpContextAccessor;
        _logger = logger;
    }

    /// <inheritdoc />
    public async Task LogAuditAsync(string action, string tableName, string recordId, string userId, object? changes, string? correlationId = null)
    {
        if (string.IsNullOrWhiteSpace(action))
            throw new ArgumentException("Action cannot be null or empty", nameof(action));
        
        if (string.IsNullOrWhiteSpace(tableName))
            throw new ArgumentException("Table name cannot be null or empty", nameof(tableName));
        
        if (string.IsNullOrWhiteSpace(recordId))
            throw new ArgumentException("Record ID cannot be null or empty", nameof(recordId));
        
        if (string.IsNullOrWhiteSpace(userId))
            throw new ArgumentException("User ID cannot be null or empty", nameof(userId));

        try
        {
            var auditLog = new AuditLog
            {
                Action = action,
                EntityType = tableName,
                EntityId = recordId,
                UserId = userId,
                NewValues = changes != null ? JsonSerializer.Serialize(changes, new JsonSerializerOptions
                {
                    PropertyNamingPolicy = JsonNamingPolicy.CamelCase
                }) : null,
                Timestamp = DateTime.UtcNow,
                CorrelationId = correlationId ?? Guid.NewGuid().ToString()
            };

            // Enhance with HTTP context information if available
            EnhanceAuditLogWithHttpContext(auditLog);

            _context.AuditLogs.Add(auditLog);
            await _context.SaveChangesAsync();

            _logger.LogDebug("Audit log created: {Action} on {TableName} {RecordId} by user {UserId}", 
                action, tableName, recordId, userId);
        }
        catch (Microsoft.EntityFrameworkCore.DbUpdateException ex)
        {
            _logger.LogError(ex, "Database error creating audit log: {Action} on {TableName} {RecordId} by user {UserId}", 
                action, tableName, recordId, userId);
            // Don't throw - audit logging failures should not break the main operation
        }
        catch (ArgumentException ex)
        {
            _logger.LogError(ex, "Invalid argument creating audit log: {Action} on {TableName} {RecordId} by user {UserId}", 
                action, tableName, recordId, userId);
            // Don't throw - audit logging failures should not break the main operation
        }
        catch (ObjectDisposedException ex)
        {
            _logger.LogError(ex, "Context disposed error creating audit log: {Action} on {TableName} {RecordId} by user {UserId}", 
                action, tableName, recordId, userId);
            // Don't throw - audit logging failures should not break the main operation
        }
    }

    /// <inheritdoc />
    public async Task<IEnumerable<AuditLog>> GetAuditLogsAsync(
        string? userId = null,
        string? action = null,
        string? tableName = null,
        DateTime? startDate = null,
        DateTime? endDate = null,
        int pageNumber = 1,
        int pageSize = 50)
    {
        try
        {
            var query = _context.AuditLogs.AsQueryable();

            if (!string.IsNullOrWhiteSpace(userId))
                query = query.Where(a => a.UserId == userId);

            if (!string.IsNullOrWhiteSpace(action))
                query = query.Where(a => a.Action == action);

            if (!string.IsNullOrWhiteSpace(tableName))
                query = query.Where(a => a.EntityType == tableName);

<<<<<<< HEAD
            if (startDate.HasValue && startDate.Value != default(DateTime))
                query = query.Where(a => a.Timestamp >= startDate.Value);

            if (endDate.HasValue && endDate.Value != default(DateTime))
=======
            if (startDate.HasValue && startDate.Value != default)
                query = query.Where(a => a.Timestamp >= startDate.Value);

            if (endDate.HasValue && endDate.Value != default)
>>>>>>> 63de0623
                query = query.Where(a => a.Timestamp <= endDate.Value);

            return await query
                .OrderByDescending(a => a.Timestamp)
                .Skip((pageNumber - 1) * pageSize)
                .Take(pageSize)
                .ToListAsync();
        }
        catch (InvalidOperationException ex)
        {
            _logger.LogError(ex, "Invalid operation retrieving audit logs");
            return Enumerable.Empty<AuditLog>();
        }
        catch (ArgumentException ex)
        {
            _logger.LogError(ex, "Invalid argument retrieving audit logs");
            return Enumerable.Empty<AuditLog>();
        }
    }

    /// <inheritdoc />
    public async Task<IEnumerable<AuditLog>> GetAuditLogsByRecordAsync(string tableName, string recordId)
    {
        if (string.IsNullOrWhiteSpace(tableName))
            throw new ArgumentException("Table name cannot be null or empty", nameof(tableName));
        
        if (string.IsNullOrWhiteSpace(recordId))
            throw new ArgumentException("Record ID cannot be null or empty", nameof(recordId));

        try
        {
            return await _context.AuditLogs
                .Where(a => a.EntityType == tableName && a.EntityId == recordId)
                .OrderByDescending(a => a.Timestamp)
                .ToListAsync();
        }
        catch (Microsoft.EntityFrameworkCore.DbUpdateException ex)
        {
            _logger.LogError(ex, "Database error retrieving audit logs for {TableName} {RecordId}", tableName, recordId);
            return Enumerable.Empty<AuditLog>();
        }
        catch (InvalidOperationException ex)
        {
            _logger.LogError(ex, "Invalid operation retrieving audit logs for {TableName} {RecordId}", tableName, recordId);
            return Enumerable.Empty<AuditLog>();
        }
    }

    /// <inheritdoc />
    public async Task<IEnumerable<AuditLog>> GetAuditLogsByCorrelationIdAsync(string correlationId)
    {
        if (string.IsNullOrWhiteSpace(correlationId))
            throw new ArgumentException("Correlation ID cannot be null or empty", nameof(correlationId));

        try
        {
            return await _context.AuditLogs
                .Where(a => a.CorrelationId == correlationId)
                .OrderBy(a => a.Timestamp)
                .ToListAsync();
        }
        catch (Microsoft.EntityFrameworkCore.DbUpdateException ex)
        {
            _logger.LogError(ex, "Database error retrieving audit logs for correlation ID {CorrelationId}", correlationId);
            return Enumerable.Empty<AuditLog>();
        }
        catch (InvalidOperationException ex)
        {
            _logger.LogError(ex, "Invalid operation retrieving audit logs for correlation ID {CorrelationId}", correlationId);
            return Enumerable.Empty<AuditLog>();
        }
    }

    /// <inheritdoc />
    public async Task<int> DeleteAuditLogsOlderThanAsync(DateTime cutoffDate)
    {
        try
        {
            var oldLogs = await _context.AuditLogs
                .Where(a => a.Timestamp < cutoffDate)
                .ToListAsync();

            if (oldLogs.Any())
            {
                _context.AuditLogs.RemoveRange(oldLogs);
                await _context.SaveChangesAsync();

                _logger.LogInformation("Deleted {Count} audit logs older than {CutoffDate}", 
                    oldLogs.Count, cutoffDate);
            }

            return oldLogs.Count;
        }
        catch (Microsoft.EntityFrameworkCore.DbUpdateConcurrencyException ex)
        {
            _logger.LogError(ex, "Concurrency error deleting old audit logs older than {CutoffDate}", cutoffDate);
            return 0;
        }
        catch (Microsoft.EntityFrameworkCore.DbUpdateException ex)
        {
            _logger.LogError(ex, "Database error deleting old audit logs older than {CutoffDate}", cutoffDate);
            return 0;
        }
        catch (InvalidOperationException ex)
        {
            _logger.LogError(ex, "Invalid operation deleting old audit logs older than {CutoffDate}", cutoffDate);
            return 0;
        }
    }

    /// <summary>
    /// Enhances the audit log with HTTP context information if available
    /// </summary>
    /// <param name="auditLog">The audit log to enhance</param>
    private void EnhanceAuditLogWithHttpContext(AuditLog auditLog)
    {
        var httpContext = _httpContextAccessor.HttpContext;
        if (httpContext == null) return;

        try
        {
            // Extract IP address (handle proxy scenarios)
            auditLog.IpAddress = GetClientIpAddress(httpContext);

            // Extract user agent
            auditLog.UserAgent = httpContext.Request.Headers["User-Agent"].ToString();

            // Extract session ID if available
            if (httpContext.Session is not null)
            {
                auditLog.SessionId = httpContext.Session.Id;
            }

            // Enhance user ID from claims if not already set
            if (string.IsNullOrEmpty(auditLog.UserId) && httpContext.User?.Identity?.IsAuthenticated == true)
            {
                var user = httpContext.User;
                if (user is not null)
                {
                    auditLog.UserId = user.FindFirst(ClaimTypes.NameIdentifier)?.Value ?? "Unknown";
                }
            }
        }
        catch (ArgumentException ex)
        {
            _logger.LogWarning(ex, "Invalid argument enhancing audit log with HTTP context information");
        }
        catch (InvalidOperationException ex)
        {
            _logger.LogWarning(ex, "Invalid operation enhancing audit log with HTTP context information");
        }
    }

    /// <summary>
    /// Extracts the client IP address from HTTP context, handling proxy scenarios
    /// </summary>
    /// <param name="httpContext">The HTTP context</param>
    /// <returns>Client IP address</returns>
    private static string GetClientIpAddress(HttpContext httpContext)
    {
        // Check X-Forwarded-For header (common in load balancer scenarios)
        var xForwardedFor = httpContext.Request.Headers["X-Forwarded-For"].ToString();
        if (!string.IsNullOrEmpty(xForwardedFor))
        {
            // Take the first IP address from the comma-separated list
            return xForwardedFor.Split(',')[0].Trim();
        }

        // Check X-Real-IP header (used by some reverse proxies)
        var xRealIp = httpContext.Request.Headers["X-Real-IP"].ToString();
        if (!string.IsNullOrEmpty(xRealIp))
        {
            return xRealIp;
        }

        // Check CF-Connecting-IP header (Cloudflare)
        var cfConnectingIp = httpContext.Request.Headers["CF-Connecting-IP"].ToString();
        if (!string.IsNullOrEmpty(cfConnectingIp))
        {
            return cfConnectingIp;
        }

        // Fall back to remote IP address
        return httpContext.Connection?.RemoteIpAddress?.ToString() ?? "Unknown";
    }
}<|MERGE_RESOLUTION|>--- conflicted
+++ resolved
@@ -112,17 +112,10 @@
             if (!string.IsNullOrWhiteSpace(tableName))
                 query = query.Where(a => a.EntityType == tableName);
 
-<<<<<<< HEAD
             if (startDate.HasValue && startDate.Value != default(DateTime))
                 query = query.Where(a => a.Timestamp >= startDate.Value);
 
             if (endDate.HasValue && endDate.Value != default(DateTime))
-=======
-            if (startDate.HasValue && startDate.Value != default)
-                query = query.Where(a => a.Timestamp >= startDate.Value);
-
-            if (endDate.HasValue && endDate.Value != default)
->>>>>>> 63de0623
                 query = query.Where(a => a.Timestamp <= endDate.Value);
 
             return await query
